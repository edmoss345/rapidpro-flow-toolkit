import json
import argparse

from parsers.creation.contentindexparser import ContentIndexParser
from parsers.creation.tagmatcher import TagMatcher
from parsers.sheets.csv_sheet_reader import CSVSheetReader
from parsers.sheets.xlsx_sheet_reader import XLSXSheetReader
from parsers.sheets.google_sheet_reader import GoogleSheetReader
from rapidpro.models.containers import RapidProContainer
from logger.logger import initialize_main_logger

LOGGER = initialize_main_logger()

def main():
    description = 'Generate RapidPro JSON from Spreadsheet(s).\n\n'\
                  'Example usage: \n'\
                  'create_flows tests/input/example1/content_index.csv --output=out.json --format=csv --datamodels=tests.input.example1.nestedmodel'
    parser = argparse.ArgumentParser(description=description, formatter_class=argparse.RawTextHelpFormatter)
    parser.add_argument('command', 
            choices=["create_flows", "flow_to_sheet"],
            help='create_flows: Create flows as defined in the input content index sheet.\n'\
                 '    input: Content index sheet(s) defining flows to be created.\n'\
                 '    output: RapidPro JSON file for writing output flows.\n'\
                 'flow_to_sheet: Convert input file into a set of sheets encoding the flows.\n'
                 '    input: RapidPro JSON file to read the flows from.\n'\
                 '    output: File to write the output sheets to.\n')
    parser.add_argument('input', nargs='+', help='Filename, or sheet_id for google sheets (https://docs.google.com/spreadsheets/d/[spreadsheet_id]/edit)')
    parser.add_argument('-o', '--output', required=True, help='Filename')
    parser.add_argument('-f', '--format', required=True, choices=["csv", "xlsx", "google_sheets"], help='Sheet format for reading/writing.')
    parser.add_argument('--datamodels', help='Module defining models for data sheets. E.g. if the definitions reside in ./myfolder/mysubfolder/mymodelsfile.py, then this argument should be myfolder.mysubfolder.mymodelsfile')
    parser.add_argument('--tags', nargs='*', help='Tags to filter the content index sheet. A sequence of lists, with each list starting with an integer (tag position) followed by tags to include for this position. Example: 1 foo bar 2 baz means: only include rows if tags:1 is empty, foo or bar, and tags:2 is empty or baz.')
    args = parser.parse_args()

    if args.command != 'create_flows':
        print(f"Command {args.command} currently unsupported.")
        return

    for index, infile in enumerate(args.input):
        if args.format == 'csv':
            sheet_reader = CSVSheetReader(infile)
        elif args.format == 'xlsx':
            sheet_reader = XLSXSheetReader(infile)
        elif args.format == 'google_sheets':
            sheet_reader = GoogleSheetReader(infile)
        else:
            print(f"Format {args.format} currently unsupported.")
            return

        if index == 0:
            ci_parser = ContentIndexParser(sheet_reader, args.datamodels)
        else:
            ci_parser.add_content_index(sheet_reader)

<<<<<<< HEAD
    tag_matcher = TagMatcher(args.tags)
    ci_parser = ContentIndexParser(sheet_reader, args.datamodels, tag_matcher=tag_matcher)
    output = ci_parser.parse_all()
=======
    output = ci_parser.parse_all_flows()
>>>>>>> 2603b055
    json.dump(output.render(), open(args.output, 'w'), indent=4)
    

if __name__ == '__main__':
    main()<|MERGE_RESOLUTION|>--- conflicted
+++ resolved
@@ -35,6 +35,7 @@
         print(f"Command {args.command} currently unsupported.")
         return
 
+    tag_matcher = TagMatcher(args.tags)
     for index, infile in enumerate(args.input):
         if args.format == 'csv':
             sheet_reader = CSVSheetReader(infile)
@@ -45,19 +46,11 @@
         else:
             print(f"Format {args.format} currently unsupported.")
             return
-
         if index == 0:
-            ci_parser = ContentIndexParser(sheet_reader, args.datamodels)
+            ci_parser = ContentIndexParser(sheet_reader, args.datamodels, tag_matcher=tag_matcher)
         else:
             ci_parser.add_content_index(sheet_reader)
-
-<<<<<<< HEAD
-    tag_matcher = TagMatcher(args.tags)
-    ci_parser = ContentIndexParser(sheet_reader, args.datamodels, tag_matcher=tag_matcher)
     output = ci_parser.parse_all()
-=======
-    output = ci_parser.parse_all_flows()
->>>>>>> 2603b055
     json.dump(output.render(), open(args.output, 'w'), indent=4)
     
 
