--- conflicted
+++ resolved
@@ -1,7 +1,10 @@
 # RapidPro Flow Toolkit
 Toolkit for using spreadsheets to create and modify RapidPro flows 
 
-<<<<<<< HEAD
+This is a clean up of https://github.com/IDEMSInternational/conversation-parser
+
+In the future this should also include a rewrite of https://github.com/geoo89/rapidpro_abtesting
+
 ## Setup
 1. Install python `3.9.4`
 2. Run `pip install -r requirements.txt`
@@ -9,13 +12,4 @@
 
 ## Running Tests
 1. Run `python -m unittest`
-=======
-This is a clean up of https://github.com/IDEMSInternational/conversation-parser
 
-In the future this should also include a rewrite of https://github.com/geoo89/rapidpro_abtesting
-
-
-## Running tests
-
-`python -m unittest`
->>>>>>> d7d193ef
